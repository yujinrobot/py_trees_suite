--- conflicted
+++ resolved
@@ -85,10 +85,9 @@
 
         self._status_pub.publish(gopher_delivery_msgs.DeliveryManagerStatus(status=gopher_delivery_msgs.DeliveryManagerStatus.IDLING))
 
-<<<<<<< HEAD
+        self.monitor_lock = threading.Lock()
         self.monitor_thread = threading.Thread(target=self.monitor, args=())
         self.monitor_thread.daemon = True
-        self.monitor_lock = threading.Lock()
         self.monitor_thread.start()
 
     def monitor(self):
@@ -101,27 +100,6 @@
             else:
                 with self.monitor_lock:
                     self.monitor_ok = True
-=======
-        self.monitor_lock = threading.Lock()
-        self.monitor_thread = threading.Thread(target=self.monitor, args=())
-        self.monitor_thread.daemon = True
-        self.monitor_thread.start()
-
-
-    def monitor(self):
-        action_client = actionlib.SimpleActionClient(self.gopher.actions.move_base, move_base_msgs.MoveBaseAction)
-        while not rospy.is_shutdown():
-            connected = action_client.wait_for_server(rospy.Duration(2))
-
-
-                if not connected:
-                    rospy.logwarn("Gopher Deliveries (monitor) : could not connect to move base.")
-                    with self.monitor_lock:
-                        self.monitor_ok = False
-                else:
-                    with self.monitor_lock:
-                        self.monitor_ok = True
->>>>>>> 874be7bb
 
     def _eta_callback(self, msg):
         self.current_eta = msg
@@ -192,10 +170,6 @@
             self._status_pub.publish(gopher_delivery_msgs.DeliveryManagerStatus(status=gopher_delivery_msgs.DeliveryManagerStatus.BATTERY_LOW))
         elif self.battery_subtree.status == py_trees.Status.SUCCESS:
             self._status_pub.publish(gopher_delivery_msgs.DeliveryManagerStatus(status=gopher_delivery_msgs.DeliveryManagerStatus.IDLING))
-<<<<<<< HEAD
-=======
-
->>>>>>> 874be7bb
 
     ##############################################################################
     # Ros Methods
@@ -243,7 +217,6 @@
             else:
                 message = "refused goal request [%s]" % message
                 rospy.logwarn("Delivery : [%s]" % message)
-
         return gopher_delivery_srvs.DeliveryGoalResponse(result, message)
 
     def _goal_cancel_callback(self, cancel):
